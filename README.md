# Service Fabric

Service Fabric is a distributed systems platform for packaging, deploying, and managing stateless and stateful distributed applications and containers at large scale. Service Fabric runs on Windows and Linux, on any cloud, any datacenter, across geographic regions, or on your laptop.

## Getting started with Service Fabric
To get started with building applications for Service Fabric:

 - Set up your development environment for [Windows](https://docs.microsoft.com/azure/service-fabric/service-fabric-get-started), [Linux](https://docs.microsoft.com/azure/service-fabric/service-fabric-get-started-Linux), or [Mac](https://docs.microsoft.com/azure/service-fabric/service-fabric-get-started-mac).
 - [See our documentation](https://docs.microsoft.com/azure/service-fabric/).
 - [Run some sample projects](https://azure.microsoft.com/resources/samples/?sort=0&service=service-fabric).
 - Watch this!  
 [![Watch this](https://img.youtube.com/vi/v9WHgjSqwWg/0.jpg)](https://www.youtube.com/watch?v=v9WHgjSqwWg) 
 
## Project timeline and development
Service Fabric is currently undergoing a big transition to open development. Our main goal right now is to move the entire build, test, and development process to GitHub. For now the Service Fabric team will continue regular feature development internally while we work on transitioning everything to GitHub.  

We'll be providing frequent updates here and on our [team blog](https://blogs.msdn.microsoft.com/azureservicefabric/) as we work to get situated in our new home.  

### Quick look at our current status
 - [x] Service Fabric build tools for Linux
 - [x] Basic tests for Linux builds available
 - [x] Container image with build tools available to run builds

### Currently in progress
 - [ ] Build tools for Windows
 - [ ] Improve dependency consumption process
 - [ ] Automated CI environment
 - [ ] Migrate complete test infrastructure 


<<<<<<< HEAD
=======
## How to engage, contribute and provide feedback 
During our transition to open development, we are primarily focused on tasks related to building, testing, and developing Service Fabric on GitHub. If you are interested in helping out with this effort, head over to the current set of issues to see what we currently need help with. We will happily work with you and take any contributions that help us move Service Fabric development to GitHub.

In the meantime, contributions to other areas of Service Fabric are welcome on a best-effort basis. While the team continues to develop internally, we will integrate the changes into our internal development repo for testing and verification, and then push the merged changes back to GitHub when the change is released. The smaller and more targeted your PRs, the easier it will be for us to review and integrate them. 

For more information on how this process works and how to contribute, provide feedback, and log bugs, please see [Contributing.md](CONTRIBUTING.md).

>>>>>>> 2ae6e44d
## Build Requirements
The requirements below are based off running clean builds using ninja, with the command

```sh
runbuild.sh –c –n
```
<<<<<<< HEAD

The builds were run on [Azure Linux VMs](https://docs.microsoft.com/en-us/azure/virtual-machines/linux/sizes-general) with added disk capacity. If you want to to build on an Azure machine you need to add approximately 70GB for the source+build outputs. 

These times should be taken as estimates of how long a build will take.

=======

The builds were run on [Azure Linux VMs](https://docs.microsoft.com/en-us/azure/virtual-machines/linux/sizes-general) with added disk capacity. If you want to to build on an Azure machine you need to add approximately 70GB for the source+build outputs. 

These times should be taken as estimates of how long a build will take.

>>>>>>> 2ae6e44d
|Machine SKU|Cores|Memory|Build Time|
|-----------|-----|-----------|----------|
|Standard_D8s_v3|8|32GB|~4 hours|
|Standard_D16s_v3|16|64GB|~2 hours|
|Standard_D32s_v3|32|128GB|~1 hour|

On a smaller VM (Standard_D4s_V3 / 4 cores / 16GB) the build may fail. You may be able to build on a machine with less RAM if you limit the parallelism using the `-j` switch.

The build also requires approximately 70GB of disk space.

## Setting up for build
### Get a Linux machine
This is the Linux version of Service Fabric. You need a Linux machine to build this project.  If you already have a Linux machine, great! You can get started below.  If not, you can get a [Linux machine on Azure](https://azuremarketplace.microsoft.com/en-us/marketplace/apps/Canonical.UbuntuServer?tab=Overview).

### Installing docker
Our build environment depends on Docker. In order to get started you will need to [install docker](https://docs.docker.com/engine/installation/).  

There are many ways to install docker. Here is how to install on Ubuntu:

```sh
curl -fsSL https://download.docker.com/linux/ubuntu/gpg | sudo apt-key add -
sudo add-apt-repository "deb [arch=amd64] https://download.docker.com/linux/ubuntu $(lsb_release -cs) stable"
sudo apt-get update
sudo apt-get install -y docker-ce
```

## Optional: Enable executing docker without sudo
By default docker requires root privelages to run. In order to run docker as a regular user (i.e, not root), you need to add the user to the `docker` user group:

```sh
sudo usermod -aG docker ${USER}
su - ${USER}
```

You do not need to do this, but note that if you skip this step, you must run all docker commands with sudo.

## Build Service Fabric
To start the build inside of a docker container you can clone the repository and run this command from the root directory:

```sh
./runbuild.sh
```

This will do a full build of the project with the output being placed into the `out` directory.  For more options see `runbuild.sh -h`.

Additionally in order to build and create the installer packages you can pass in the `-createinstaller` option to the script:

```sh
./runbuild.sh -createinstaller
```

#### Optional: Build the container locally
If you would prefer to build the container locally, you can run the following script:

```sh
sudo ./tools/builddocker.sh
```

Currently, the build container is based off a base image that includes a few Service Fabric dependencies that have either not yet been open sourced, or must be included due to technical constraints (for example, some .NET files currently only build on Windows, but are required for a Linux build).

This will pull all of the required packages, add Service Fabric internal dependencies, and apply patches.

#### Troubleshooting: Internet connectivity when installing local docker containers behind a firewall
A common issue with building a docker container behind a firewall is when the firewall blocks the default DNS used by docker.  This will manifest as packages failing to download during the `docker build` step (such as in the `builddocker.sh` script above).  

To fix this, you need to tell Docker to use an alternative DNS server.  As a root user, create or edit the Docker daemon's config file at `/etc/docker/daemon.json` so that it has an entry that looks like this:

```json
{ 
    "dns": ["<my DNS server IP here>", "<my DNS secondary server IP here>"] 
}
```

Take note to replace the above command with your actual local DNS server, and restart docker:

```sh
service docker restart
```
## Testing a local cluster

For more details please refer to [Testing using ClusterDeployer](docs/cluster_deployer_test.md).
<<<<<<< HEAD
=======

## Running a local cluster
For more details please refer [Deploying local cluster from build](docs/install_packages_and_deploy_cluster.md)
>>>>>>> 2ae6e44d

## Running a local cluster
For more details please refer [Deploying local cluster from build](docs/install_packages_and_deploy_cluster.md)

## Documentation 
Service Fabric conceptual and reference documentation is available at [docs.microsoft.com/azure/service-fabric](https://docs.microsoft.com/azure/service-fabric/). Documentation is also open to your contribution on GitHub at [github.com/Microsoft/azure-docs](https://github.com/Microsoft/azure-docs).
## Samples 
For Service Fabric sample code, check out the [Azure Code Sample gallery](https://azure.microsoft.com/resources/samples/?service=service-fabric) or go straight to [Azure-Samples on GitHub](https://github.com/Azure-Samples?q=service-fabric).
<<<<<<< HEAD
## Service Fabric Architecture
[**Gain deeper insights**](https://github.com/GitTorre/service-fabric/blob/master/Architecture/README.md) into the core Service Fabric services (aka, subsystems) and explore this rather large codebase by using a "subsystems map" as your guide: each graphical section will take you to the corresponding source folder. You'll also see links to related technical design docs and videos (our Lap Around Service Fabric the Codebase series). Learn on!
## Service Fabric - Behind the Curtain  

#### 
Take a virtual tour with us</strong></a> and meet some of the folks who design and implement service fabric. This playlist will grow over time with content describing the inner workings of the product.  

[![Service Fabric Team Tour](https://img.youtube.com/vi/D-1mfk3Vv-4/0.jpg)](https://www.youtube.com/playlist?list=PLlrxD0HtieHh73JryJJ-GWcUtrqpcg2Pb&disable_polymer=true)

Learn about the thinking behind the thinking of our open sourcing Service Fabric:  

[![On opening sourcing Service Fabric](https://img.youtube.com/vi/NmLdhpuPs04/0.jpg)](https://www.youtube.com/watch?v=NmLdhpuPs04) 

## How to engage, contribute and provide feedback 
During our transition to open development, we are primarily focused on tasks related to building, testing, and developing Service Fabric on GitHub. If you are interested in helping out with this effort, head over to the current set of issues to see what we currently need help with. We will happily work with you and take any contributions that help us move Service Fabric development to GitHub.  

In the meantime, contributions to other areas of Service Fabric are welcome on a best-effort basis. While the team continues to develop internally, we will integrate the changes into our internal development repo for testing and verification, and then push the merged changes back to GitHub when the change is released. The smaller and more targeted your PRs, the easier it will be for us to review and integrate them. 

For more information on how this process works and how to contribute, provide feedback, and log bugs, please see [Contributing.md](CONTRIBUTING.md).  

## License 
All Service Fabric open source projects are licensed under the [MIT License](LICENSE).
## Code of Conduct 
All Service Fabric open source projects adopt the [Microsoft Open Source Code of Conduct](https://opensource.microsoft.com/codeofconduct/). For more information see the [Code of Conduct FAQ](https://opensource.microsoft.com/codeofconduct/faq/) or contact [opencode@microsoft.com](mailto:opencode@microsoft.com) with any additional questions or comments.
=======
## Service Fabric - Behind the Curtain  
<a href="https://www.youtube.com/playlist?list=PLlrxD0HtieHh73JryJJ-GWcUtrqpcg2Pb&disable_polymer=true"><strong>Take a virtual tour with us</strong></a> and meet some of the folks who design and implement service fabric. This playlist will grow over time with content describing the inner workings of the product.  
## License 
All Service Fabric open source projects are licensed under the [MIT License](LICENSE).
## Code of Conduct 
All Service Fabric open source projects adopt the [Microsoft Open Source Code of Conduct](https://opensource.microsoft.com/codeofconduct/). For more information see the [Code of Conduct FAQ](https://opensource.microsoft.com/codeofconduct/faq/) or contact [opencode@microsoft.com](mailto:opencode@microsoft.com) with any additional questions or comments.


-- Service Fabric Team
>>>>>>> 2ae6e44d
<|MERGE_RESOLUTION|>--- conflicted
+++ resolved
@@ -28,35 +28,17 @@
  - [ ] Migrate complete test infrastructure 
 
 
-<<<<<<< HEAD
-=======
-## How to engage, contribute and provide feedback 
-During our transition to open development, we are primarily focused on tasks related to building, testing, and developing Service Fabric on GitHub. If you are interested in helping out with this effort, head over to the current set of issues to see what we currently need help with. We will happily work with you and take any contributions that help us move Service Fabric development to GitHub.
-
-In the meantime, contributions to other areas of Service Fabric are welcome on a best-effort basis. While the team continues to develop internally, we will integrate the changes into our internal development repo for testing and verification, and then push the merged changes back to GitHub when the change is released. The smaller and more targeted your PRs, the easier it will be for us to review and integrate them. 
-
-For more information on how this process works and how to contribute, provide feedback, and log bugs, please see [Contributing.md](CONTRIBUTING.md).
-
->>>>>>> 2ae6e44d
 ## Build Requirements
 The requirements below are based off running clean builds using ninja, with the command
 
 ```sh
 runbuild.sh –c –n
 ```
-<<<<<<< HEAD
 
 The builds were run on [Azure Linux VMs](https://docs.microsoft.com/en-us/azure/virtual-machines/linux/sizes-general) with added disk capacity. If you want to to build on an Azure machine you need to add approximately 70GB for the source+build outputs. 
 
 These times should be taken as estimates of how long a build will take.
 
-=======
-
-The builds were run on [Azure Linux VMs](https://docs.microsoft.com/en-us/azure/virtual-machines/linux/sizes-general) with added disk capacity. If you want to to build on an Azure machine you need to add approximately 70GB for the source+build outputs. 
-
-These times should be taken as estimates of how long a build will take.
-
->>>>>>> 2ae6e44d
 |Machine SKU|Cores|Memory|Build Time|
 |-----------|-----|-----------|----------|
 |Standard_D8s_v3|8|32GB|~4 hours|
@@ -138,12 +120,9 @@
 ## Testing a local cluster
 
 For more details please refer to [Testing using ClusterDeployer](docs/cluster_deployer_test.md).
-<<<<<<< HEAD
-=======
 
 ## Running a local cluster
 For more details please refer [Deploying local cluster from build](docs/install_packages_and_deploy_cluster.md)
->>>>>>> 2ae6e44d
 
 ## Running a local cluster
 For more details please refer [Deploying local cluster from build](docs/install_packages_and_deploy_cluster.md)
@@ -152,39 +131,9 @@
 Service Fabric conceptual and reference documentation is available at [docs.microsoft.com/azure/service-fabric](https://docs.microsoft.com/azure/service-fabric/). Documentation is also open to your contribution on GitHub at [github.com/Microsoft/azure-docs](https://github.com/Microsoft/azure-docs).
 ## Samples 
 For Service Fabric sample code, check out the [Azure Code Sample gallery](https://azure.microsoft.com/resources/samples/?service=service-fabric) or go straight to [Azure-Samples on GitHub](https://github.com/Azure-Samples?q=service-fabric).
-<<<<<<< HEAD
-## Service Fabric Architecture
-[**Gain deeper insights**](https://github.com/GitTorre/service-fabric/blob/master/Architecture/README.md) into the core Service Fabric services (aka, subsystems) and explore this rather large codebase by using a "subsystems map" as your guide: each graphical section will take you to the corresponding source folder. You'll also see links to related technical design docs and videos (our Lap Around Service Fabric the Codebase series). Learn on!
-## Service Fabric - Behind the Curtain  
-
-#### 
-Take a virtual tour with us</strong></a> and meet some of the folks who design and implement service fabric. This playlist will grow over time with content describing the inner workings of the product.  
-
-[![Service Fabric Team Tour](https://img.youtube.com/vi/D-1mfk3Vv-4/0.jpg)](https://www.youtube.com/playlist?list=PLlrxD0HtieHh73JryJJ-GWcUtrqpcg2Pb&disable_polymer=true)
-
-Learn about the thinking behind the thinking of our open sourcing Service Fabric:  
-
-[![On opening sourcing Service Fabric](https://img.youtube.com/vi/NmLdhpuPs04/0.jpg)](https://www.youtube.com/watch?v=NmLdhpuPs04) 
-
-## How to engage, contribute and provide feedback 
-During our transition to open development, we are primarily focused on tasks related to building, testing, and developing Service Fabric on GitHub. If you are interested in helping out with this effort, head over to the current set of issues to see what we currently need help with. We will happily work with you and take any contributions that help us move Service Fabric development to GitHub.  
-
-In the meantime, contributions to other areas of Service Fabric are welcome on a best-effort basis. While the team continues to develop internally, we will integrate the changes into our internal development repo for testing and verification, and then push the merged changes back to GitHub when the change is released. The smaller and more targeted your PRs, the easier it will be for us to review and integrate them. 
-
-For more information on how this process works and how to contribute, provide feedback, and log bugs, please see [Contributing.md](CONTRIBUTING.md).  
-
-## License 
-All Service Fabric open source projects are licensed under the [MIT License](LICENSE).
-## Code of Conduct 
-All Service Fabric open source projects adopt the [Microsoft Open Source Code of Conduct](https://opensource.microsoft.com/codeofconduct/). For more information see the [Code of Conduct FAQ](https://opensource.microsoft.com/codeofconduct/faq/) or contact [opencode@microsoft.com](mailto:opencode@microsoft.com) with any additional questions or comments.
-=======
 ## Service Fabric - Behind the Curtain  
 <a href="https://www.youtube.com/playlist?list=PLlrxD0HtieHh73JryJJ-GWcUtrqpcg2Pb&disable_polymer=true"><strong>Take a virtual tour with us</strong></a> and meet some of the folks who design and implement service fabric. This playlist will grow over time with content describing the inner workings of the product.  
 ## License 
 All Service Fabric open source projects are licensed under the [MIT License](LICENSE).
 ## Code of Conduct 
-All Service Fabric open source projects adopt the [Microsoft Open Source Code of Conduct](https://opensource.microsoft.com/codeofconduct/). For more information see the [Code of Conduct FAQ](https://opensource.microsoft.com/codeofconduct/faq/) or contact [opencode@microsoft.com](mailto:opencode@microsoft.com) with any additional questions or comments.
-
-
--- Service Fabric Team
->>>>>>> 2ae6e44d
+All Service Fabric open source projects adopt the [Microsoft Open Source Code of Conduct](https://opensource.microsoft.com/codeofconduct/). For more information see the [Code of Conduct FAQ](https://opensource.microsoft.com/codeofconduct/faq/) or contact [opencode@microsoft.com](mailto:opencode@microsoft.com) with any additional questions or comments.