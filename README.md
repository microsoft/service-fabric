# Service Fabric

Service Fabric is a distributed systems platform for packaging, deploying, and managing stateless and stateful distributed applications and containers at large scale. Service Fabric runs on Windows and Linux, on any cloud, any datacenter, across geographic regions, or on your laptop.

## Getting started with Service Fabric
To get started with building applications for Service Fabric:

 - Set up your development environment for [Windows](https://docs.microsoft.com/azure/service-fabric/service-fabric-get-started), [Linux](https://docs.microsoft.com/azure/service-fabric/service-fabric-get-started-Linux), or [Mac](https://docs.microsoft.com/azure/service-fabric/service-fabric-get-started-mac).
 - [See our documentation](https://docs.microsoft.com/azure/service-fabric/).
 - [Run some sample projects](https://azure.microsoft.com/resources/samples/?sort=0&service=service-fabric).

## Project timeline and development
Service Fabric is currently undergoing a big transition to open development. Our main goal right now is to move the entire build, test, and development process to GitHub. For now the Service Fabric team will continue regular feature development internally while we work on transitioning everything to GitHub.

We'll be providing frequent updates here and on our [team blog](https://blogs.msdn.microsoft.com/azureservicefabric/) as we work to get situated in our new home.

### Quick look at our current status
 - [x] Service Fabric build tools for Linux
 - [x] Basic tests for Linux builds available
 - [x] Container image with build tools available to run builds

### Currently in progress
 - [ ] Build tools for Windows
 - [ ] Improve dependency consumption process
 - [ ] Automated CI environment
 - [ ] Migrate complete test infrastructure 


## How to engage, contribute and provide feedback 
During our transition to open development, we are primarily focused on tasks related to building, testing, and developing Service Fabric on GitHub. If you are interested in helping out with this effort, head over to the current set of issues to see what we currently need help with. We will happily work with you and take any contributions that help us move Service Fabric development to GitHub.

In the meantime, contributions to other areas of Service Fabric are welcome on a best-effort basis. While the team continues to develop internally, we will integrate the changes into our internal development repo for testing and verification, and then push the merged changes back to GitHub when the change is released. The smaller and more targeted your PRs, the easier it will be for us to review and integrate them. 

For more information on how this process works and how to contribute, provide feedback, and log bugs, please see [Contributing.md](CONTRIBUTING.md).

## Build Requirements
The requirements below are based off running clean builds using ninja, with the command

```sh
runbuild.sh –c –n
```

The builds were run on [Azure Linux VMs](https://docs.microsoft.com/en-us/azure/virtual-machines/linux/sizes-general) with added disk capacity. If you want to to build on an Azure machine you need to add approximately 70GB for the source+build outputs. 

These times should be taken as estimates of how long a build will take.

|Machine SKU|Cores|Memory|Build Time|
|-----------|-----|-----------|----------|
|Standard_D8s_v3|8|32GB|~4 hours|
|Standard_D16s_v3|16|64GB|~2 hours|
|Standard_D32s_v3|32|128GB|~1 hour|

On a smaller VM (Standard_D4s_V3 / 4 cores / 16GB) the build may fail. You may be able to build on a machine with less RAM if you limit the parallelism using the `-j` switch.

The build also requires approximately 70GB of disk space.

## Setting up for build
### Get a Linux machine
This is the Linux version of Service Fabric. You need a Linux machine to build this project.  If you already have a Linux machine, great! You can get started below.  If not, you can get a [Linux machine on Azure](https://azuremarketplace.microsoft.com/en-us/marketplace/apps/Canonical.UbuntuServer?tab=Overview).

### Installing docker
Our build environment depends on Docker. In order to get started you will need to [install docker](https://docs.docker.com/engine/installation/).  

There are many ways to install docker. Here is how to install on Ubuntu:

```sh
curl -fsSL https://download.docker.com/linux/ubuntu/gpg | sudo apt-key add -
sudo add-apt-repository "deb [arch=amd64] https://download.docker.com/linux/ubuntu $(lsb_release -cs) stable"
sudo apt-get update
sudo apt-get install -y docker-ce
```

## Optional: Enable executing docker without sudo
By default docker requires root privelages to run. In order to run docker as a regular user (i.e, not root), you need to add the user to the `docker` user group:

```sh
sudo usermod -aG docker ${USER}
su - ${USER}
```

You do not need to do this, but note that if you skip this step, you must run all docker commands with sudo.

## Build Service Fabric
To start the build inside of a docker container you can clone the repository and run this command from the root directory:

```sh
./runbuild.sh
```

This will do a full build of the project with the output being placed into the `out` directory.  For more options see `runbuild.sh -h`.

Additionally in order to build and create the installer packages you can pass in the `-createinstaller` option to the script:

```sh
./runbuild.sh -createinstaller
```

#### Optional: Build the container locally
If you would prefer to build the container locally, you can run the following script:

```sh
sudo ./tools/builddocker.sh
```

Currently, the build container is based off a base image that includes a few Service Fabric dependencies that have either not yet been open sourced, or must be included due to technical constraints (for example, some .NET files currently only build on Windows, but are required for a Linux build).

This will pull all of the required packages, add Service Fabric internal dependencies, and apply patches.

#### Troubleshooting: Internet connectivity when installing local docker containers behind a firewall
A common issue with building a docker container behind a firewall is when the firewall blocks the default DNS used by docker.  This will manifest as packages failing to download during the `docker build` step (such as in the `builddocker.sh` script above).  

To fix this, you need to tell Docker to use an alternative DNS server.  As a root user, create or edit the Docker daemon's config file at `/etc/docker/daemon.json` so that it has an entry that looks like this:

```json
{ 
    "dns": ["<my DNS server IP here>", "<my DNS secondary server IP here>"] 
}
```

Take note to replace the above command with your actual local DNS server, and restart docker:

```sh
service docker restart
```
## Testing a local cluster

For more details please refer to [Testing using ClusterDeployer](docs/cluster_deployer_test.md).

## Running a local cluster
For more details please refer [Deploying local cluster from build](docs/install_packages_and_deploy_cluster.md)

## Documentation 
Service Fabric conceptual and reference documentation is available at [docs.microsoft.com/azure/service-fabric](https://docs.microsoft.com/azure/service-fabric/). Documentation is also open to your contribution on GitHub at [github.com/Microsoft/azure-docs](https://github.com/Microsoft/azure-docs).
## Samples 
For Service Fabric sample code, check out the [Azure Code Sample gallery](https://azure.microsoft.com/resources/samples/?service=service-fabric) or go straight to [Azure-Samples on GitHub](https://github.com/Azure-Samples?q=service-fabric).
<<<<<<< HEAD
=======
## Channel 9: Inside Azure Service Fabric  
<a href="https://www.youtube.com/playlist?list=PLlrxD0HtieHh73JryJJ-GWcUtrqpcg2Pb&disable_polymer=true"><strong>Take a virtual tour with us</strong></a> and meet some of the folks who design and implement service fabric. This Channel 9 YouTube playlist will continue to grow over time with content describing the inner workings of Service Fabric. We have covered most of the [subsystems](docs/architecture/README.md) already.  
>>>>>>> ebf13d13
## License 
All Service Fabric open source projects are licensed under the [MIT License](LICENSE).
## Code of Conduct 
All Service Fabric open source projects adopt the [Microsoft Open Source Code of Conduct](https://opensource.microsoft.com/codeofconduct/). For more information see the [Code of Conduct FAQ](https://opensource.microsoft.com/codeofconduct/faq/) or contact [opencode@microsoft.com](mailto:opencode@microsoft.com) with any additional questions or comments.<|MERGE_RESOLUTION|>--- conflicted
+++ resolved
@@ -133,11 +133,8 @@
 Service Fabric conceptual and reference documentation is available at [docs.microsoft.com/azure/service-fabric](https://docs.microsoft.com/azure/service-fabric/). Documentation is also open to your contribution on GitHub at [github.com/Microsoft/azure-docs](https://github.com/Microsoft/azure-docs).
 ## Samples 
 For Service Fabric sample code, check out the [Azure Code Sample gallery](https://azure.microsoft.com/resources/samples/?service=service-fabric) or go straight to [Azure-Samples on GitHub](https://github.com/Azure-Samples?q=service-fabric).
-<<<<<<< HEAD
-=======
 ## Channel 9: Inside Azure Service Fabric  
 <a href="https://www.youtube.com/playlist?list=PLlrxD0HtieHh73JryJJ-GWcUtrqpcg2Pb&disable_polymer=true"><strong>Take a virtual tour with us</strong></a> and meet some of the folks who design and implement service fabric. This Channel 9 YouTube playlist will continue to grow over time with content describing the inner workings of Service Fabric. We have covered most of the [subsystems](docs/architecture/README.md) already.  
->>>>>>> ebf13d13
 ## License 
 All Service Fabric open source projects are licensed under the [MIT License](LICENSE).
 ## Code of Conduct 
